<?php

namespace Gaufrette\Adapter;

use Aws\S3\Exception\S3Exception;
use Gaufrette\Adapter;
use Aws\S3\S3Client;
use Gaufrette\Exception\FileNotFound;
use Gaufrette\Exception\StorageFailure;
use Gaufrette\Util;

/**
 * Amazon S3 adapter using the AWS SDK for PHP v2.x.
 *
 * @author  Michael Dowling <mtdowling@gmail.com>
 */
class AwsS3 implements Adapter, MetadataSupporter, ListKeysAware, SizeCalculator, MimeTypeProvider
{
    /** @var S3Client */
    protected $service;
    /** @var string */
    protected $bucket;
    /** @var array */
    protected $options;
    /** @var bool */
    protected $bucketExists;
    /** @var array */
    protected $metadata = [];
    /** @var bool */
    protected $detectContentType;

    /**
     * @param S3Client $service
     * @param string   $bucket
     * @param array    $options
     * @param bool     $detectContentType
     */
    public function __construct(S3Client $service, $bucket, array $options = [], $detectContentType = false)
    {
        $this->service = $service;
        $this->bucket = $bucket;
        $this->options = array_replace(
            [
                'create' => false,
                'directory' => '',
                'acl' => 'private',
            ],
            $options
        );

        // Remove trailing slash so it can't be doubled in computePath() method
        $this->options['directory'] = rtrim($this->options['directory'], '/');

<<<<<<< HEAD
        $this->detectContentType = $detectContentType;
=======
        return $this->service->getObjectUrl(
            $this->bucket,
            $this->computePath($key),
            $options['expires'] ?? null,
            $options
        );
>>>>>>> b488cf8f
    }

    /**
     * {@inheritdoc}
     */
    public function setMetadata($key, $metadata)
    {
        // BC with AmazonS3 adapter
        if (isset($metadata['contentType'])) {
            $metadata['ContentType'] = $metadata['contentType'];
            unset($metadata['contentType']);
        }

        $this->metadata[$key] = $metadata;
    }

    /**
     * {@inheritdoc}
     */
    public function getMetadata($key)
    {
        return isset($this->metadata[$key]) ? $this->metadata[$key] : [];
    }

    /**
     * {@inheritdoc}
     */
    public function read($key)
    {
        $this->ensureBucketExists();
        $options = $this->getOptions($key);

        try {
            // Get remote object
            $object = $this->service->getObject($options);
            // If there's no metadata array set up for this object, set it up
            if (!array_key_exists($key, $this->metadata) || !is_array($this->metadata[$key])) {
                $this->metadata[$key] = [];
            }
            // Make remote ContentType metadata available locally
            $this->metadata[$key]['ContentType'] = $object->get('ContentType');

            return (string) $object->get('Body');
        } catch (\Exception $e) {
            if ($e instanceof S3Exception && $e->getResponse()->getStatusCode() === 404) {
                throw new FileNotFound($key);
            }

            throw StorageFailure::unexpectedFailure('read', ['key' => $key], $e);
        }
    }

    /**
     * {@inheritdoc}
     */
    public function rename($sourceKey, $targetKey)
    {
        $this->ensureBucketExists();
        $options = $this->getOptions(
            $targetKey,
            ['CopySource' => $this->bucket . '/' . $this->computePath($sourceKey)]
        );

        try {
            $this->service->copyObject(array_merge($options, $this->getMetadata($targetKey)));

            $this->delete($sourceKey);
        } catch (\Exception $e) {
            if ($e instanceof S3Exception && $e->getResponse()->getStatusCode() === 404) {
                throw new FileNotFound($sourceKey);
            }

            throw StorageFailure::unexpectedFailure(
                'rename',
                ['sourceKey' => $sourceKey, 'targetKey' => $targetKey],
                $e
            );
        }
    }

    /**
     * {@inheritdoc}
     */
    public function write($key, $content)
    {
        $this->ensureBucketExists();
        $options = $this->getOptions($key, ['Body' => $content]);

        /*
         * If the ContentType was not already set in the metadata, then we autodetect
         * it to prevent everything being served up as binary/octet-stream.
         */
        if (!isset($options['ContentType']) && $this->detectContentType) {
            $options['ContentType'] = $this->guessContentType($content);
        }

        try {
            $this->service->putObject($options);
        } catch (\Exception $e) {
            throw StorageFailure::unexpectedFailure(
                'write',
                ['key' => $key, 'content' => $content],
                $e
            );
        }
    }

    /**
     * {@inheritdoc}
     */
    public function exists($key)
    {
        $path = $this->computePath($key);

        try {
            return $this->service->doesObjectExist($this->bucket, $path);
        } catch (\Exception $exception) {
            throw StorageFailure::unexpectedFailure('exists', ['key' => $key], $exception);
        }
    }

    /**
     * {@inheritdoc}
     */
    public function mtime($key)
    {
        try {
            $result = $this->service->headObject($this->getOptions($key));

            return strtotime($result['LastModified']);
        } catch (\Exception $e) {
            if ($e instanceof S3Exception && $e->getResponse()->getStatusCode() === 404) {
                throw new FileNotFound($key);
            }

            throw StorageFailure::unexpectedFailure('mtime', ['key' => $key], $e);
        }
    }

    /**
     * {@inheritdoc}
     */
    public function size($key)
    {
        try {
            $result = $this->service->headObject($this->getOptions($key));

            return $result['ContentLength'];
        } catch (\Exception $e) {
            if ($e instanceof S3Exception && $e->getResponse()->getStatusCode() === 404) {
                throw new FileNotFound($key);
            }

            throw StorageFailure::unexpectedFailure('size', ['key' => $key], $e);
        }
    }

    /**
     * {@inheritdoc}
     */
    public function keys()
    {
        return $this->listKeys();
    }

    /**
     * {@inheritdoc}
     */
    public function listKeys($prefix = '')
    {
        $this->ensureBucketExists();

        $options = [
            'Bucket' => $this->bucket,
            'Prefix' => $this->computePath($prefix),
        ];

        $keys = [];
        $objects = $this->service->getIterator('ListObjects', $options);

        try {
            foreach ($objects as $file) {
                $keys[] = $this->computeKey($file['Key']);
            }
        } catch (S3Exception $e) {
            throw StorageFailure::unexpectedFailure('listKeys', ['prefix' => $prefix], $e);
        }

        return $keys;
    }

    /**
     * {@inheritdoc}
     */
    public function delete($key)
    {
        try {
            $this->service->deleteObject($this->getOptions($key));
        } catch (\Exception $e) {
            if ($e instanceof S3Exception && $e->getResponse()->getStatusCode() === 404) {
                throw new FileNotFound($key);
            }

            throw StorageFailure::unexpectedFailure('delete', ['key' => $key], $e);
        }
    }

    /**
     * {@inheritdoc}
     */
    public function isDirectory($key)
    {
        $result = $this->service->listObjects([
            'Bucket' => $this->bucket,
            'Prefix' => rtrim($this->computePath($key), '/') . '/',
            'MaxKeys' => 1,
        ]);
        if (isset($result['Contents'])) {
            if (is_array($result['Contents']) || $result['Contents'] instanceof \Countable) {
                return count($result['Contents']) > 0;
            }
        }

        return false;
    }

    /**
     * Ensures the specified bucket exists. If the bucket does not exists
     * and the create option is set to true, it will try to create the
     * bucket. The bucket is created using the same region as the supplied
     * client object.
     *
     * @throws \RuntimeException if the bucket does not exists or could not be
     *                           created
     */
    protected function ensureBucketExists()
    {
        if ($this->bucketExists) {
            return true;
        }

        if ($this->bucketExists = $this->service->doesBucketExist($this->bucket)) {
            return true;
        }

        if (!$this->options['create']) {
            throw new \RuntimeException(sprintf(
                'The configured bucket "%s" does not exist.',
                $this->bucket
            ));
        }

        $this->service->createBucket([
            'Bucket' => $this->bucket,
            'LocationConstraint' => $this->service->getRegion(),
        ]);
        $this->bucketExists = true;

        return true;
    }

    protected function getOptions($key, array $options = [])
    {
        $options['ACL'] = $this->options['acl'];
        $options['Bucket'] = $this->bucket;
        $options['Key'] = $this->computePath($key);

        /*
         * Merge global options for adapter, which are set in the constructor, with metadata.
         * Metadata will override global options.
         */
        $options = array_merge($this->options, $options, $this->getMetadata($key));

        return $options;
    }

    protected function computePath($key)
    {
        if (empty($this->options['directory'])) {
            return $key;
        }

        return sprintf('%s/%s', $this->options['directory'], $key);
    }

    /**
     * Computes the key from the specified path.
     *
     * @param string $path
     *
     * return string
     */
    protected function computeKey($path)
    {
        return ltrim(substr($path, strlen($this->options['directory'])), '/');
    }

    /**
     * @param string $content
     *
     * @return string
     */
    private function guessContentType($content)
    {
        $fileInfo = new \finfo(FILEINFO_MIME_TYPE);

        if (is_resource($content)) {
            return $fileInfo->file(stream_get_meta_data($content)['uri']);
        }

        return $fileInfo->buffer($content);
    }

    public function mimeType($key)
    {
        try {
            $result = $this->service->headObject($this->getOptions($key));

            return ($result['ContentType']);
        } catch (\Exception $e) {
            if ($e instanceof S3Exception && $e->getResponse()->getStatusCode() === 404) {
                throw new FileNotFound($key);
            }

            throw StorageFailure::unexpectedFailure('mimeType', ['key' => $key], $e);
        }
    }
}<|MERGE_RESOLUTION|>--- conflicted
+++ resolved
@@ -51,16 +51,7 @@
         // Remove trailing slash so it can't be doubled in computePath() method
         $this->options['directory'] = rtrim($this->options['directory'], '/');
 
-<<<<<<< HEAD
         $this->detectContentType = $detectContentType;
-=======
-        return $this->service->getObjectUrl(
-            $this->bucket,
-            $this->computePath($key),
-            $options['expires'] ?? null,
-            $options
-        );
->>>>>>> b488cf8f
     }
 
     /**
