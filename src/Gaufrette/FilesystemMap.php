--- conflicted
+++ resolved
@@ -25,11 +25,7 @@
     /**
      * Register the given filesystem for the specified name.
      *
-<<<<<<< HEAD
-     * @param string              $domain
-=======
      * @param string     $name
->>>>>>> 1d44b7ac
      * @param FilesystemInterface $filesystem
      *
      * @throws \InvalidArgumentException when the specified name contains
@@ -56,24 +52,13 @@
     }
 
     /**
-<<<<<<< HEAD
-     * Returns the filesystem registered for the specified domain.
-     *
-     * @param string $domain
-     *
-     * @return FilesystemInterface
-     *
-     * @throw \InvalidArgumentException when there is no filesystem registered
-     *                                  for the specified domain
-=======
      * {@inheritdoc}
->>>>>>> 1d44b7ac
      */
     public function get($name)
     {
         if (!$this->has($name)) {
             throw new \InvalidArgumentException(sprintf(
-                'There is no filesystem defined having "%s" name.',
+                'There is no filesystem named "%s".',
                 $name
             ));
         }
