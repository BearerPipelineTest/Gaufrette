--- conflicted
+++ resolved
@@ -16,11 +16,7 @@
         }
     ],
     "require": {
-<<<<<<< HEAD
-        "php": ">=7.0"
-=======
         "php": ">=7.1"
->>>>>>> d0ede043
     },
     "conflict": {
         "microsoft/windowsazure": "<0.4.3"
@@ -30,29 +26,17 @@
         "amazonwebservices/aws-sdk-for-php": "1.5.*",
         "rackspace/php-opencloud"  : "^1.9.2",
         "google/apiclient": "~1.1.3",
-<<<<<<< HEAD
-        "phpspec/phpspec": "~4.3",
-        "phpseclib/phpseclib": "^2.0",
-        "doctrine/dbal": ">=2.3",
-        "dropbox-php/dropbox-php": "*",
-        "phpunit/phpunit": "~6.5",
-=======
         "phpspec/phpspec": "~5.1",
         "phpseclib/phpseclib": "^2.0",
         "doctrine/dbal": ">=2.3",
         "dropbox-php/dropbox-php": "*",
         "phpunit/phpunit": "~7.5",
->>>>>>> d0ede043
         "mikey179/vfsStream": "~1.2.0",
         "league/flysystem": "~1.0",
         "mongodb/mongodb": "^1.1",
         "microsoft/azure-storage-blob": "^1.0",
-<<<<<<< HEAD
-        "akeneo/phpspec-skip-example-extension": "^3.0",
+        "akeneo/phpspec-skip-example-extension": "^4.0",
         "liuggio/fastest": "^1.6"
-=======
-        "akeneo/phpspec-skip-example-extension": "^4.0"
->>>>>>> d0ede043
     },
     "suggest": {
         "knplabs/knp-gaufrette-bundle": "to use with Symfony",
