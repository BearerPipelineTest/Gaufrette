<?xml version="1.0" encoding="UTF-8"?>

<phpunit backupGlobals="false"
         backupStaticAttributes="false"
         colors="true"
         convertErrorsToExceptions="true"
         convertNoticesToExceptions="true"
         convertWarningsToExceptions="true"
         processIsolation="false"
         stopOnFailure="false"
         bootstrap="vendor/autoload.php"
>
<<<<<<< HEAD

    <php>
        <!-- Parameters for GridFS adapter -->
        <!--<env name="MONGO_URI" value="mongodb://localhost:27017" />
        <env name="MONGO_DBNAME" value="gridfs_test" />-->

        <!-- Configuration for AwsS3 adapter -->
        <!--<env name="AWS_KEY" value="" />
        <env name="AWS_SECRET" value="" />
        <env name="AWS_BUCKET" value="" />-->

        <!-- Configuration for PhpseclibSftp adapter -->
        <!--<env name="SFTP_HOST" value="" />
        <env name="SFTP_PORT" value="" />
        <env name="SFTP_USER" value="" />
        <env name="SFTP_PASSWORD" value="" />-->

        <!-- Configuration for Ftp adapter -->
        <!--<env name="FTP_HOST" value="" />
        <env name="FTP_USER" value="" />
        <env name="FTP_PASSWORD" value="" />
        <env name="FTP_BASE_DIR" value="" />-->

        <!-- Configuration for Azure adapter -->
        <!--<env name="AZURE_ACCOUNT" value="" />
        <env name="AZURE_KEY" value="" />
        <env name="AZURE_CONTAINER" value="" />-->
    </php>
=======
    <!-- The env vars are defined in the .env file -->
>>>>>>> b488cf8f

    <testsuites>
        <testsuite name="Gaufrette Test Suite">
            <directory>./tests</directory>
        </testsuite>
    </testsuites>
    <filter>
        <whitelist>
            <directory>./src</directory>
        </whitelist>
    </filter>
</phpunit><|MERGE_RESOLUTION|>--- conflicted
+++ resolved
@@ -10,38 +10,7 @@
          stopOnFailure="false"
          bootstrap="vendor/autoload.php"
 >
-<<<<<<< HEAD
-
-    <php>
-        <!-- Parameters for GridFS adapter -->
-        <!--<env name="MONGO_URI" value="mongodb://localhost:27017" />
-        <env name="MONGO_DBNAME" value="gridfs_test" />-->
-
-        <!-- Configuration for AwsS3 adapter -->
-        <!--<env name="AWS_KEY" value="" />
-        <env name="AWS_SECRET" value="" />
-        <env name="AWS_BUCKET" value="" />-->
-
-        <!-- Configuration for PhpseclibSftp adapter -->
-        <!--<env name="SFTP_HOST" value="" />
-        <env name="SFTP_PORT" value="" />
-        <env name="SFTP_USER" value="" />
-        <env name="SFTP_PASSWORD" value="" />-->
-
-        <!-- Configuration for Ftp adapter -->
-        <!--<env name="FTP_HOST" value="" />
-        <env name="FTP_USER" value="" />
-        <env name="FTP_PASSWORD" value="" />
-        <env name="FTP_BASE_DIR" value="" />-->
-
-        <!-- Configuration for Azure adapter -->
-        <!--<env name="AZURE_ACCOUNT" value="" />
-        <env name="AZURE_KEY" value="" />
-        <env name="AZURE_CONTAINER" value="" />-->
-    </php>
-=======
     <!-- The env vars are defined in the .env file -->
->>>>>>> b488cf8f
 
     <testsuites>
         <testsuite name="Gaufrette Test Suite">
