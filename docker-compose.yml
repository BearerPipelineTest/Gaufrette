<<<<<<< HEAD
version: '2'
=======
version: '3'
>>>>>>> c3126d56

services:
  php56:
    build:
      context: .
      dockerfile: ./Dockerfile-php56
    volumes:
      - './spec:/usr/src/gaufrette/spec:rw'
      - './src:/usr/src/gaufrette/src:ro'
      - './tests:/usr/src/gaufrette/tests:rw'
      - './bin/tests:/usr/src/gaufrette/bin/tests:ro'
    depends_on:
      - mongodb
      - sftp
      - ftp
    env_file: .env

  php70:
    build:
      context: .
      dockerfile: ./Dockerfile-php70
    volumes:
      - './spec:/usr/src/gaufrette/spec:rw'
      - './src:/usr/src/gaufrette/src:ro'
      - './tests:/usr/src/gaufrette/tests:rw'
      - './bin/tests:/usr/src/gaufrette/bin/tests:ro'
    depends_on:
      - mongodb
      - sftp
      - ftp
    env_file: .env

  php71:
    build:
      context: .
      dockerfile: ./Dockerfile-php71
    volumes:
      - './spec:/usr/src/gaufrette/spec:rw'
      - './src:/usr/src/gaufrette/src:ro'
      - './tests:/usr/src/gaufrette/tests:rw'
      - './bin/tests:/usr/src/gaufrette/bin/tests:ro'
    env_file: .env
    depends_on:
      - mongodb
      - sftp
      - ftp

  mongodb:
    image: mongo

  sftp:
    image: atmoz/sftp:alpine
    command: gaufrette:gaufrette:::gaufrette

  ftp:
    build:
      context: docker
      dockerfile: Dockerfile-ftp
    environment:
      PUBLICHOST: 'ftp'<|MERGE_RESOLUTION|>--- conflicted
+++ resolved
@@ -1,8 +1,4 @@
-<<<<<<< HEAD
 version: '2'
-=======
-version: '3'
->>>>>>> c3126d56
 
 services:
   php56:
