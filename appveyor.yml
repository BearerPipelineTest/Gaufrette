--- conflicted
+++ resolved
@@ -38,16 +38,6 @@
 install:
   - IF EXIST c:\php (SET PHP=0) ELSE (mkdir c:\php)
   - cd c:\php
-<<<<<<< HEAD
-  - IF %PHP%==1 cinst -y OpenSSL.Light
-  - IF %PHP%==1 curl -fsSL -o php-7.0.27-Win32-VC14-x86.zip https://windows.php.net/downloads/releases/archives/php-7.0.27-Win32-VC14-x86.zip
-  - IF %PHP%==1 7z x php-7.0.27-Win32-VC14-x86.zip -y >nul
-  - IF %PHP%==1 del /Q *.zip
-  - IF %PHP%==1 curl -fsSL -o cacert.pem https://curl.haxx.se/ca/cacert.pem
-  - IF %PHP%==1 cd ext
-  - IF %PHP%==1 curl -fsSL -o php_mongodb-1.4.2-7.0-ts-vc14-x86.zip https://windows.php.net/downloads/pecl/releases/mongodb/1.4.2/php_mongodb-1.4.2-7.0-ts-vc14-x86.zip
-  - IF %PHP%==1 7z x php_mongodb-1.4.2-7.0-ts-vc14-x86.zip php_mongodb.dll -y >nul
-=======
   - IF %PHP%==1 cinst -y OpenSSL.Light --version 1.1.1
   - IF %PHP%==1 curl -fsSL -o php-7.2.12-Win32-VC15-x86.zip https://windows.php.net/downloads/releases/archives/php-7.2.12-Win32-VC15-x86.zip
   - IF %PHP%==1 7z x php-7.2.12-Win32-VC15-x86.zip -y >nul
@@ -56,7 +46,6 @@
   - IF %PHP%==1 cd ext
   - IF %PHP%==1 curl -fsSL -o php_mongodb-1.5.3-7.2-ts-vc15-x86.zip https://windows.php.net/downloads/pecl/releases/mongodb/1.5.3/php_mongodb-1.5.3-7.2-ts-vc15-x86.zip
   - IF %PHP%==1 7z x php_mongodb-1.5.3-7.2-ts-vc15-x86.zip php_mongodb.dll -y >nul
->>>>>>> d0ede043
   - IF %PHP%==1 del /Q *.zip
   - IF %PHP%==1 cd ..
   - IF %PHP%==1 copy php.ini-production php.ini /Y
@@ -68,13 +57,7 @@
   - IF %PHP%==1 echo extension=php_mongodb.dll >> php.ini
   - IF %PHP%==1 echo extension=php_openssl.dll >> php.ini
   - IF %PHP%==1 echo extension=php_pdo_sqlite.dll >> php.ini
-<<<<<<< HEAD
   - IF %PHP%==1 echo extension_dir=ext >> php.ini
-=======
-  - IF %PHP%==1 echo extension=php_fileinfo.dll >> php.ini
-  - IF %PHP%==1 echo extension=php_curl.dll >> php.ini
-  - IF %PHP%==1 echo extension=php_ftp.dll >> php.ini
->>>>>>> d0ede043
   - IF %PHP%==1 echo openssl.cafile=c:\php\cacert.pem >> php.ini
   - cd C:\projects\gaufrette
   - curl -fsSL -o composer.phar https://getcomposer.org/composer.phar
