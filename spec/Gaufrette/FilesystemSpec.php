<?php

namespace spec\Gaufrette;

use Gaufrette\Adapter;
use Gaufrette\File;
<<<<<<< HEAD
use Gaufrette\Exception\StorageFailure;
=======
>>>>>>> d0ede043
use PhpSpec\ObjectBehavior;
use Prophecy\Argument;

interface ExtendedAdapter extends \Gaufrette\Adapter,
                          \Gaufrette\Adapter\FileFactory,
                          \Gaufrette\Adapter\StreamFactory,
                          \Gaufrette\Adapter\ChecksumCalculator,
                          \Gaufrette\Adapter\MetadataSupporter,
                          \Gaufrette\Adapter\MimeTypeProvider
{}

class FilesystemSpec extends ObjectBehavior
{
<<<<<<< HEAD
=======
    /**
     * @param \Gaufrette\Adapter $adapter
     */
>>>>>>> d0ede043
    function let(Adapter $adapter)
    {
        $this->beConstructedWith($adapter);
    }

    function it_is_initializable()
    {
        $this->shouldBeAnInstanceOf('Gaufrette\Filesystem');
        $this->shouldBeAnInstanceOf('Gaufrette\FilesystemInterface');
    }

<<<<<<< HEAD
=======
    /**
     * @param \Gaufrette\Adapter $adapter
     */
>>>>>>> d0ede043
    function it_gives_access_to_adapter(Adapter $adapter)
    {
        $this->getAdapter()->shouldBe($adapter);
    }

<<<<<<< HEAD
    function it_checks_if_file_exists_using_adapter(Adapter $adapter)
=======
    /**
     * @param \Gaufrette\Adapter $adapter
     */
    function it_check_if_file_exists_using_adapter(Adapter $adapter)
>>>>>>> d0ede043
    {
        $adapter->exists('filename')->willReturn(true);
        $adapter->exists('otherFilename')->willReturn(false);

        $this->has('filename')->shouldReturn(true);
        $this->has('otherFilename')->shouldReturn(false);
    }

<<<<<<< HEAD
=======
    /**
     * @param \Gaufrette\Adapter $adapter
     */
>>>>>>> d0ede043
    function it_renames_file(Adapter $adapter)
    {
        $adapter->exists('filename')->shouldBeCalled()->willReturn(true);
        $adapter->exists('otherFilename')->shouldBeCalled()->willReturn(false);
        $adapter->rename('filename', 'otherFilename')->shouldBeCalled();

        $this->rename('filename', 'otherFilename');
    }

<<<<<<< HEAD
=======
    /**
     * @param \Gaufrette\Adapter $adapter
     */
>>>>>>> d0ede043
    function it_fails_when_renamed_source_file_does_not_exist(Adapter $adapter)
    {
        $adapter->exists('filename')->willReturn(false);

        $this
            ->shouldThrow(new \Gaufrette\Exception\FileNotFound('filename'))
            ->duringRename('filename', 'otherFilename')
        ;
    }

<<<<<<< HEAD
=======
    /**
     * @param \Gaufrette\Adapter $adapter
     */
>>>>>>> d0ede043
    function it_fails_when_renamed_target_file_exists(Adapter $adapter)
    {
        $adapter->exists('filename')->willReturn(true);
        $adapter->exists('otherFilename')->willReturn(true);

        $this
            ->shouldThrow(new \Gaufrette\Exception\UnexpectedFile('otherFilename'))
            ->duringRename('filename', 'otherFilename')
        ;
    }

<<<<<<< HEAD
    function it_fails_when_a_storage_failure_happens_during_rename(Adapter $adapter)
=======
    /**
     * @param \Gaufrette\Adapter $adapter
     */
    function it_fails_when_rename_is_not_successful(Adapter $adapter)
>>>>>>> d0ede043
    {
        $adapter->exists('filename')->willReturn(true);
        $adapter->exists('otherFilename')->willReturn(false);
        $adapter->rename('filename', 'otherFilename')->willThrow(StorageFailure::class);

        $this
            ->shouldThrow(StorageFailure::class)
            ->duringRename('filename', 'otherFilename')
        ;
    }

<<<<<<< HEAD
=======
    /**
     * @param \Gaufrette\Adapter $adapter
     */
>>>>>>> d0ede043
    function it_creates_file_object_for_key(Adapter $adapter)
    {
        $adapter->exists('filename')->willReturn(true);

        $this->get('filename')->shouldBeAnInstanceOf('Gaufrette\File');
    }

<<<<<<< HEAD
    function it_does_not_get_file_object_when_file_does_not_exist(Adapter $adapter)
=======
    /**
     * @param \Gaufrette\Adapter $adapter
     */
    function it_does_not_get_file_object_when_file_with_key_does_not_exist(Adapter $adapter)
>>>>>>> d0ede043
    {
        $adapter->exists('filename')->willReturn(false);

        $this
            ->shouldThrow(new \Gaufrette\Exception\FileNotFound('filename'))
            ->duringGet('filename')
        ;
    }

<<<<<<< HEAD
=======
    /**
     * @param \Gaufrette\Adapter $adapter
     */
>>>>>>> d0ede043
    function it_gets_file_object_when_file_does_not_exist_but_can_be_created(Adapter $adapter)
    {
        $adapter->exists('filename')->willReturn(false);

        $this->get('filename', true)->shouldBeAnInstanceOf('Gaufrette\File');
    }

<<<<<<< HEAD
    function it_delegates_file_instantiation_to_adapter_when_adapter_is_file_factory(ExtendedAdapter $extendedAdapter, File $file)
=======
    /**
     * @param \spec\Gaufrette\ExtendedAdapter $extendedAdapter
     * @param \Gaufrette\File $file
     */
    function it_delegates_file_creation_to_adapter_when_adapter_is_file_factory(ExtendedAdapter $extendedAdapter, File $file)
>>>>>>> d0ede043
    {
        $this->beConstructedWith($extendedAdapter);
        $extendedAdapter->exists('filename')->willReturn(true);
        $extendedAdapter->createFile('filename', $this)->willReturn($file);

        $this->get('filename')->shouldBe($file);
    }

<<<<<<< HEAD
=======
    /**
     * @param \Gaufrette\Adapter $adapter
     */
>>>>>>> d0ede043
    function it_writes_content_to_new_file(Adapter $adapter)
    {
        $adapter->exists('filename')->shouldBeCalled()->willReturn(false);
        $adapter->write('filename', 'some content to write')->shouldBeCalled();

        $this->write('filename', 'some content to write');
    }

<<<<<<< HEAD
=======
    /**
     * @param \Gaufrette\Adapter $adapter
     */
>>>>>>> d0ede043
    function it_updates_content_of_file(Adapter $adapter)
    {
        $adapter->write('filename', 'some content to write')->shouldBeCalled();

        $this->write('filename', 'some content to write', true);
    }

<<<<<<< HEAD
=======
    /**
     * @param \Gaufrette\Adapter $adapter
     */
>>>>>>> d0ede043
    function it_does_not_update_content_of_file_when_file_cannot_be_overwriten(Adapter $adapter)
    {
        $adapter->exists('filename')->willReturn(true);
        $adapter->write('filename', 'some content to write')->shouldNotBeCalled();

        $this
            ->shouldThrow(new \Gaufrette\Exception\FileAlreadyExists('filename'))
            ->duringWrite('filename', 'some content to write')
        ;
    }

<<<<<<< HEAD
=======
    /**
     * @param \Gaufrette\Adapter $adapter
     */
>>>>>>> d0ede043
    function it_fails_when_write_is_not_successful(Adapter $adapter)
    {
        $adapter->exists('filename')->willReturn(false);
        $adapter->write('filename', 'some content to write')->shouldBeCalled()->willThrow(StorageFailure::class);

        $this
            ->shouldThrow(StorageFailure::class)
            ->duringWrite('filename', 'some content to write')
        ;
    }

<<<<<<< HEAD
=======
    /**
     * @param \Gaufrette\Adapter $adapter
     */
>>>>>>> d0ede043
    function it_read_file(Adapter $adapter)
    {
        $adapter->exists('filename')->shouldBeCalled()->willReturn(true);
        $adapter->read('filename')->shouldBeCalled()->willReturn('Some content');

        $this->read('filename')->shouldReturn('Some content');
    }

<<<<<<< HEAD
=======
    /**
     * @param \Gaufrette\Adapter $adapter
     */
>>>>>>> d0ede043
    function it_does_not_read_file_which_does_not_exist(Adapter $adapter)
    {
        $adapter->exists('filename')->willReturn(false);

        $this
            ->shouldThrow(new \Gaufrette\Exception\FileNotFound('filename'))
            ->duringRead('filename');
    }

<<<<<<< HEAD
=======
    /**
     * @param \Gaufrette\Adapter $adapter
     */
>>>>>>> d0ede043
    function it_fails_when_read_is_not_successful(Adapter $adapter)
    {
        $adapter->exists('filename')->willReturn(true);
        $adapter->read('filename')->willThrow(StorageFailure::class);

        $this
            ->shouldThrow(StorageFailure::class)
            ->duringRead('filename')
        ;
    }

<<<<<<< HEAD
=======
    /**
     * @param \Gaufrette\Adapter $adapter
     */
>>>>>>> d0ede043
    function it_deletes_file(Adapter $adapter)
    {
        $adapter->exists('filename')->shouldBeCalled()->willReturn(true);
        $adapter->delete('filename')->shouldBeCalled();

        $this->delete('filename');
    }

<<<<<<< HEAD
=======
    /**
     * @param \Gaufrette\Adapter $adapter
     */
>>>>>>> d0ede043
    function it_does_not_delete_file_which_does_not_exist(Adapter $adapter)
    {
        $adapter->exists('filename')->willReturn(false);

        $this
            ->shouldThrow(new \Gaufrette\Exception\FileNotFound('filename'))
            ->duringDelete('filename')
        ;
    }

<<<<<<< HEAD
=======
    /**
     * @param \Gaufrette\Adapter $adapter
     */
>>>>>>> d0ede043
    function it_fails_when_delete_is_not_successful(Adapter $adapter)
    {
        $adapter->exists('filename')->willReturn(true);
        $adapter->delete('filename')->willThrow(StorageFailure::class);

        $this
            ->shouldThrow(StorageFailure::class)
            ->duringDelete('filename')
        ;
    }

<<<<<<< HEAD
=======
    /**
     * @param \Gaufrette\Adapter $adapter
     */
>>>>>>> d0ede043
    function it_should_get_all_keys(Adapter $adapter)
    {
        $keys = array('filename', 'filename1', 'filename2');
        $adapter->keys()->willReturn($keys);

        $this->keys()->shouldReturn($keys);
    }

<<<<<<< HEAD
=======
    /**
     * @param \Gaufrette\Adapter $adapter
     */
>>>>>>> d0ede043
    function it_match_listed_keys_using_specified_pattern(Adapter $adapter)
    {
        $keys = array('filename', 'filename1', 'filename2', 'testKey', 'KeyTest', 'testkey');

        $adapter->keys()->willReturn($keys);
        $adapter->isDirectory(Argument::any())->willReturn(false);

        $this->listKeys()->shouldReturn(
            array(
                'keys' => array('filename', 'filename1', 'filename2', 'testKey', 'KeyTest', 'testkey'),
                'dirs' => array()
            )
        );
        $this->listKeys('filename')->shouldReturn(
            array(
                'keys' => array('filename', 'filename1', 'filename2'),
                'dirs' => array()
            )
        );
        $this->listKeys('Key')->shouldReturn(
            array(
                'keys' => array('KeyTest'),
                'dirs' => array()
            )
        );
    }

<<<<<<< HEAD
=======
    /**
     * @param \Gaufrette\Adapter $adapter
     */
>>>>>>> d0ede043
    function it_listing_directories_using_adapter_is_directory_method(Adapter $adapter)
    {
        $keys = array('filename', 'filename1', 'filename2', 'testKey', 'KeyTest', 'testkey');

        $adapter->keys()->willReturn($keys);
        $adapter->isDirectory('filename')->willReturn(false);
        $adapter->isDirectory('filename2')->willReturn(false);
        $adapter->isDirectory('KeyTest')->willReturn(false);
        $adapter->isDirectory('testkey')->willReturn(false);

        $adapter->isDirectory('filename1')->willReturn(true);
        $adapter->isDirectory('testKey')->willReturn(true);

        $this->listKeys()->shouldReturn(
            array(
                'keys' => array('filename', 'filename2', 'KeyTest', 'testkey'),
                'dirs' => array('filename1', 'testKey')
            )
        );
        $this->listKeys('filename')->shouldReturn(
            array(
                'keys' => array('filename', 'filename2'),
                'dirs' => array('filename1')
            )
        );
        $this->listKeys('Key')->shouldReturn(
            array(
                'keys' => array('KeyTest'),
                'dirs' => array()
            )
        );
    }

<<<<<<< HEAD
=======
    /**
     * @param \Gaufrette\Adapter $adapter
     */
>>>>>>> d0ede043
    function it_gets_mtime_of_file_using_adapter(Adapter $adapter)
    {
        $adapter->exists('filename')->willReturn(true);
        $adapter->mtime('filename')->willReturn(1234567);

        $this->mtime('filename')->shouldReturn(1234567);
    }

<<<<<<< HEAD
=======
    /**
     * @param \Gaufrette\Adapter $adapter
     */
>>>>>>> d0ede043
    function it_does_not_get_mtime_of_file_which_does_not_exist(Adapter $adapter)
    {
        $adapter->exists('filename')->willReturn(false);

        $this
            ->shouldThrow(new \Gaufrette\Exception\FileNotFound('filename'))
            ->duringMtime('filename')
        ;
    }

<<<<<<< HEAD
=======
    /**
     * @param \Gaufrette\Adapter $adapter
     */
>>>>>>> d0ede043
    function it_calculates_file_checksum(Adapter $adapter)
    {
        $adapter->exists('filename')->shouldBeCalled()->willReturn(true);
        $adapter->read('filename')->willReturn('some content');

        $this->checksum('filename')->shouldReturn(md5('some content'));
    }

<<<<<<< HEAD
=======
    /**
     * @param \Gaufrette\Adapter $adapter
     */
>>>>>>> d0ede043
    function it_does_not_calculate_checksum_of_file_which_does_not_exist(Adapter $adapter)
    {
        $adapter->exists('filename')->shouldBeCalled()->willReturn(false);

        $this
            ->shouldThrow(new \Gaufrette\Exception\FileNotFound('filename'))
            ->duringChecksum('filename');
    }

<<<<<<< HEAD
=======
    /**
     * @param \spec\Gaufrette\ExtendedAdapter $extendedAdapter
     */
>>>>>>> d0ede043
    function it_delegates_checksum_calculation_to_adapter_when_adapter_is_checksum_calculator(ExtendedAdapter $extendedAdapter)
    {
        $this->beConstructedWith($extendedAdapter);
        $extendedAdapter->exists('filename')->shouldBeCalled()->willReturn(true);
        $extendedAdapter->read('filename')->shouldNotBeCalled();
        $extendedAdapter->checksum('filename')->shouldBeCalled()->willReturn(12);

        $this->checksum('filename')->shouldReturn(12);
    }

<<<<<<< HEAD
=======
    /**
     * @param \spec\Gaufrette\ExtendedAdapter $extendedAdapter
     */
>>>>>>> d0ede043
    function it_delegates_mime_type_resolution_to_adapter_when_adapter_is_mime_type_provider(ExtendedAdapter $extendedAdapter)
    {
        $this->beConstructedWith($extendedAdapter);
        $extendedAdapter->exists('filename')->willReturn(true);
        $extendedAdapter->mimeType('filename')->willReturn('text/plain');

        $this->mimeType('filename')->shouldReturn('text/plain');
    }

    function it_cannot_resolve_mime_type_if_the_adapter_cannot_provide_it(Adapter $adapter)
    {
        $adapter->exists('filename')->willReturn(true);
        $this
            ->shouldThrow(new \LogicException(sprintf('Adapter "%s" cannot provide MIME type', get_class($adapter->getWrappedObject()))))
            ->duringMimeType('filename');
    }
}<|MERGE_RESOLUTION|>--- conflicted
+++ resolved
@@ -3,11 +3,8 @@
 namespace spec\Gaufrette;
 
 use Gaufrette\Adapter;
+use Gaufrette\Exception\StorageFailure;
 use Gaufrette\File;
-<<<<<<< HEAD
-use Gaufrette\Exception\StorageFailure;
-=======
->>>>>>> d0ede043
 use PhpSpec\ObjectBehavior;
 use Prophecy\Argument;
 
@@ -21,12 +18,6 @@
 
 class FilesystemSpec extends ObjectBehavior
 {
-<<<<<<< HEAD
-=======
-    /**
-     * @param \Gaufrette\Adapter $adapter
-     */
->>>>>>> d0ede043
     function let(Adapter $adapter)
     {
         $this->beConstructedWith($adapter);
@@ -38,25 +29,12 @@
         $this->shouldBeAnInstanceOf('Gaufrette\FilesystemInterface');
     }
 
-<<<<<<< HEAD
-=======
-    /**
-     * @param \Gaufrette\Adapter $adapter
-     */
->>>>>>> d0ede043
     function it_gives_access_to_adapter(Adapter $adapter)
     {
         $this->getAdapter()->shouldBe($adapter);
     }
 
-<<<<<<< HEAD
     function it_checks_if_file_exists_using_adapter(Adapter $adapter)
-=======
-    /**
-     * @param \Gaufrette\Adapter $adapter
-     */
-    function it_check_if_file_exists_using_adapter(Adapter $adapter)
->>>>>>> d0ede043
     {
         $adapter->exists('filename')->willReturn(true);
         $adapter->exists('otherFilename')->willReturn(false);
@@ -65,12 +43,6 @@
         $this->has('otherFilename')->shouldReturn(false);
     }
 
-<<<<<<< HEAD
-=======
-    /**
-     * @param \Gaufrette\Adapter $adapter
-     */
->>>>>>> d0ede043
     function it_renames_file(Adapter $adapter)
     {
         $adapter->exists('filename')->shouldBeCalled()->willReturn(true);
@@ -80,12 +52,6 @@
         $this->rename('filename', 'otherFilename');
     }
 
-<<<<<<< HEAD
-=======
-    /**
-     * @param \Gaufrette\Adapter $adapter
-     */
->>>>>>> d0ede043
     function it_fails_when_renamed_source_file_does_not_exist(Adapter $adapter)
     {
         $adapter->exists('filename')->willReturn(false);
@@ -96,12 +62,6 @@
         ;
     }
 
-<<<<<<< HEAD
-=======
-    /**
-     * @param \Gaufrette\Adapter $adapter
-     */
->>>>>>> d0ede043
     function it_fails_when_renamed_target_file_exists(Adapter $adapter)
     {
         $adapter->exists('filename')->willReturn(true);
@@ -113,14 +73,7 @@
         ;
     }
 
-<<<<<<< HEAD
     function it_fails_when_a_storage_failure_happens_during_rename(Adapter $adapter)
-=======
-    /**
-     * @param \Gaufrette\Adapter $adapter
-     */
-    function it_fails_when_rename_is_not_successful(Adapter $adapter)
->>>>>>> d0ede043
     {
         $adapter->exists('filename')->willReturn(true);
         $adapter->exists('otherFilename')->willReturn(false);
@@ -132,12 +85,6 @@
         ;
     }
 
-<<<<<<< HEAD
-=======
-    /**
-     * @param \Gaufrette\Adapter $adapter
-     */
->>>>>>> d0ede043
     function it_creates_file_object_for_key(Adapter $adapter)
     {
         $adapter->exists('filename')->willReturn(true);
@@ -145,14 +92,7 @@
         $this->get('filename')->shouldBeAnInstanceOf('Gaufrette\File');
     }
 
-<<<<<<< HEAD
     function it_does_not_get_file_object_when_file_does_not_exist(Adapter $adapter)
-=======
-    /**
-     * @param \Gaufrette\Adapter $adapter
-     */
-    function it_does_not_get_file_object_when_file_with_key_does_not_exist(Adapter $adapter)
->>>>>>> d0ede043
     {
         $adapter->exists('filename')->willReturn(false);
 
@@ -162,12 +102,6 @@
         ;
     }
 
-<<<<<<< HEAD
-=======
-    /**
-     * @param \Gaufrette\Adapter $adapter
-     */
->>>>>>> d0ede043
     function it_gets_file_object_when_file_does_not_exist_but_can_be_created(Adapter $adapter)
     {
         $adapter->exists('filename')->willReturn(false);
@@ -175,15 +109,7 @@
         $this->get('filename', true)->shouldBeAnInstanceOf('Gaufrette\File');
     }
 
-<<<<<<< HEAD
     function it_delegates_file_instantiation_to_adapter_when_adapter_is_file_factory(ExtendedAdapter $extendedAdapter, File $file)
-=======
-    /**
-     * @param \spec\Gaufrette\ExtendedAdapter $extendedAdapter
-     * @param \Gaufrette\File $file
-     */
-    function it_delegates_file_creation_to_adapter_when_adapter_is_file_factory(ExtendedAdapter $extendedAdapter, File $file)
->>>>>>> d0ede043
     {
         $this->beConstructedWith($extendedAdapter);
         $extendedAdapter->exists('filename')->willReturn(true);
@@ -192,12 +118,6 @@
         $this->get('filename')->shouldBe($file);
     }
 
-<<<<<<< HEAD
-=======
-    /**
-     * @param \Gaufrette\Adapter $adapter
-     */
->>>>>>> d0ede043
     function it_writes_content_to_new_file(Adapter $adapter)
     {
         $adapter->exists('filename')->shouldBeCalled()->willReturn(false);
@@ -206,12 +126,6 @@
         $this->write('filename', 'some content to write');
     }
 
-<<<<<<< HEAD
-=======
-    /**
-     * @param \Gaufrette\Adapter $adapter
-     */
->>>>>>> d0ede043
     function it_updates_content_of_file(Adapter $adapter)
     {
         $adapter->write('filename', 'some content to write')->shouldBeCalled();
@@ -219,12 +133,6 @@
         $this->write('filename', 'some content to write', true);
     }
 
-<<<<<<< HEAD
-=======
-    /**
-     * @param \Gaufrette\Adapter $adapter
-     */
->>>>>>> d0ede043
     function it_does_not_update_content_of_file_when_file_cannot_be_overwriten(Adapter $adapter)
     {
         $adapter->exists('filename')->willReturn(true);
@@ -236,12 +144,6 @@
         ;
     }
 
-<<<<<<< HEAD
-=======
-    /**
-     * @param \Gaufrette\Adapter $adapter
-     */
->>>>>>> d0ede043
     function it_fails_when_write_is_not_successful(Adapter $adapter)
     {
         $adapter->exists('filename')->willReturn(false);
@@ -253,12 +155,6 @@
         ;
     }
 
-<<<<<<< HEAD
-=======
-    /**
-     * @param \Gaufrette\Adapter $adapter
-     */
->>>>>>> d0ede043
     function it_read_file(Adapter $adapter)
     {
         $adapter->exists('filename')->shouldBeCalled()->willReturn(true);
@@ -267,12 +163,6 @@
         $this->read('filename')->shouldReturn('Some content');
     }
 
-<<<<<<< HEAD
-=======
-    /**
-     * @param \Gaufrette\Adapter $adapter
-     */
->>>>>>> d0ede043
     function it_does_not_read_file_which_does_not_exist(Adapter $adapter)
     {
         $adapter->exists('filename')->willReturn(false);
@@ -282,12 +172,6 @@
             ->duringRead('filename');
     }
 
-<<<<<<< HEAD
-=======
-    /**
-     * @param \Gaufrette\Adapter $adapter
-     */
->>>>>>> d0ede043
     function it_fails_when_read_is_not_successful(Adapter $adapter)
     {
         $adapter->exists('filename')->willReturn(true);
@@ -299,12 +183,6 @@
         ;
     }
 
-<<<<<<< HEAD
-=======
-    /**
-     * @param \Gaufrette\Adapter $adapter
-     */
->>>>>>> d0ede043
     function it_deletes_file(Adapter $adapter)
     {
         $adapter->exists('filename')->shouldBeCalled()->willReturn(true);
@@ -313,12 +191,6 @@
         $this->delete('filename');
     }
 
-<<<<<<< HEAD
-=======
-    /**
-     * @param \Gaufrette\Adapter $adapter
-     */
->>>>>>> d0ede043
     function it_does_not_delete_file_which_does_not_exist(Adapter $adapter)
     {
         $adapter->exists('filename')->willReturn(false);
@@ -329,12 +201,6 @@
         ;
     }
 
-<<<<<<< HEAD
-=======
-    /**
-     * @param \Gaufrette\Adapter $adapter
-     */
->>>>>>> d0ede043
     function it_fails_when_delete_is_not_successful(Adapter $adapter)
     {
         $adapter->exists('filename')->willReturn(true);
@@ -346,12 +212,6 @@
         ;
     }
 
-<<<<<<< HEAD
-=======
-    /**
-     * @param \Gaufrette\Adapter $adapter
-     */
->>>>>>> d0ede043
     function it_should_get_all_keys(Adapter $adapter)
     {
         $keys = array('filename', 'filename1', 'filename2');
@@ -360,12 +220,6 @@
         $this->keys()->shouldReturn($keys);
     }
 
-<<<<<<< HEAD
-=======
-    /**
-     * @param \Gaufrette\Adapter $adapter
-     */
->>>>>>> d0ede043
     function it_match_listed_keys_using_specified_pattern(Adapter $adapter)
     {
         $keys = array('filename', 'filename1', 'filename2', 'testKey', 'KeyTest', 'testkey');
@@ -393,12 +247,6 @@
         );
     }
 
-<<<<<<< HEAD
-=======
-    /**
-     * @param \Gaufrette\Adapter $adapter
-     */
->>>>>>> d0ede043
     function it_listing_directories_using_adapter_is_directory_method(Adapter $adapter)
     {
         $keys = array('filename', 'filename1', 'filename2', 'testKey', 'KeyTest', 'testkey');
@@ -432,12 +280,6 @@
         );
     }
 
-<<<<<<< HEAD
-=======
-    /**
-     * @param \Gaufrette\Adapter $adapter
-     */
->>>>>>> d0ede043
     function it_gets_mtime_of_file_using_adapter(Adapter $adapter)
     {
         $adapter->exists('filename')->willReturn(true);
@@ -446,12 +288,6 @@
         $this->mtime('filename')->shouldReturn(1234567);
     }
 
-<<<<<<< HEAD
-=======
-    /**
-     * @param \Gaufrette\Adapter $adapter
-     */
->>>>>>> d0ede043
     function it_does_not_get_mtime_of_file_which_does_not_exist(Adapter $adapter)
     {
         $adapter->exists('filename')->willReturn(false);
@@ -462,12 +298,6 @@
         ;
     }
 
-<<<<<<< HEAD
-=======
-    /**
-     * @param \Gaufrette\Adapter $adapter
-     */
->>>>>>> d0ede043
     function it_calculates_file_checksum(Adapter $adapter)
     {
         $adapter->exists('filename')->shouldBeCalled()->willReturn(true);
@@ -476,12 +306,6 @@
         $this->checksum('filename')->shouldReturn(md5('some content'));
     }
 
-<<<<<<< HEAD
-=======
-    /**
-     * @param \Gaufrette\Adapter $adapter
-     */
->>>>>>> d0ede043
     function it_does_not_calculate_checksum_of_file_which_does_not_exist(Adapter $adapter)
     {
         $adapter->exists('filename')->shouldBeCalled()->willReturn(false);
@@ -491,12 +315,6 @@
             ->duringChecksum('filename');
     }
 
-<<<<<<< HEAD
-=======
-    /**
-     * @param \spec\Gaufrette\ExtendedAdapter $extendedAdapter
-     */
->>>>>>> d0ede043
     function it_delegates_checksum_calculation_to_adapter_when_adapter_is_checksum_calculator(ExtendedAdapter $extendedAdapter)
     {
         $this->beConstructedWith($extendedAdapter);
@@ -507,12 +325,6 @@
         $this->checksum('filename')->shouldReturn(12);
     }
 
-<<<<<<< HEAD
-=======
-    /**
-     * @param \spec\Gaufrette\ExtendedAdapter $extendedAdapter
-     */
->>>>>>> d0ede043
     function it_delegates_mime_type_resolution_to_adapter_when_adapter_is_mime_type_provider(ExtendedAdapter $extendedAdapter)
     {
         $this->beConstructedWith($extendedAdapter);
