--- conflicted
+++ resolved
@@ -10,8 +10,8 @@
     function let()
     {
         $this->beConstructedWith([
-            'filename' => ['mtime' => 12345, 'content' => 'content'],
-            'filename2' => 'other content',
+            'filename'  => ['mtime' => 12345, 'content' => 'content'],
+            'filename2' => 'other content'
         ]);
     }
 
@@ -42,16 +42,10 @@
 
     function it_renames_file()
     {
-<<<<<<< HEAD
          $this->rename('filename', 'aaa/filename2');
 
          $this->exists('filename')->shouldReturn(false);
          $this->exists('aaa/filename2')->shouldReturn(true);
-=======
-        $this->rename('filename', 'aaa/filename2')->shouldReturn(true);
-        $this->exists('filename')->shouldReturn(false);
-        $this->exists('aaa/filename2')->shouldReturn(true);
->>>>>>> b488cf8f
     }
 
     function it_checks_if_file_exists()
