--- conflicted
+++ resolved
@@ -13,12 +13,7 @@
     function let()
     {
         vfsStream::setup('test');
-<<<<<<< HEAD
-        vfsStream::copyFromFileSystem(__DIR__.'/MockFilesystem');
-
-=======
         vfsStream::copyFromFileSystem(__DIR__ . '/MockFilesystem');
->>>>>>> b488cf8f
         $this->beConstructedWith(vfsStream::url('test'));
     }
 
