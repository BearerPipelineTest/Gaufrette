<?php

namespace spec\Gaufrette\Adapter;

//hack - mock php built-in functions
require_once 'functions.php';

<<<<<<< HEAD
use Gaufrette\Exception\StorageFailure;
=======
>>>>>>> d0ede043
use Gaufrette\Filesystem;
use PhpSpec\ObjectBehavior;

class FtpSpec extends ObjectBehavior
{
    function let()
    {
        $this->beConstructedWith('/home/l3l0', 'localhost');
    }

    function it_is_adapter()
    {
        $this->shouldHaveType('Gaufrette\Adapter');
    }

    function it_supports_native_list_keys()
    {
        $this->shouldHaveType('Gaufrette\Adapter\ListKeysAware');
    }

    function it_checks_if_file_exists_for_absolute_path()
    {
        $this->exists('filename')->shouldReturn(true);
        $this->exists('aa/filename')->shouldReturn(false);
    }

    function it_checks_if_file_exists_for_relative_path()
    {
        $this->beConstructedWith('/home/l3l0/relative', 'localhost');

        $this->exists('filename')->shouldReturn(true);
        $this->exists('filename2')->shouldReturn(false);
        $this->exists('aa/filename')->shouldReturn(false);
        $this->exists('some/otherfilename')->shouldReturn(true);
    }

    function it_checks_if_dir_exists_for_symlink()
    {
        $this->exists('www')->shouldReturn(true);
        $this->exists('vendor')->shouldReturn(true);
        $this->exists('bbb')->shouldReturn(false);
    }

    function it_checks_if_dir_exists_with_special_and_unicode_chars_in_name()
    {
        $this->beConstructedWith('/home/l3l2', 'localhost');

        $this->exists('a b c d -> žežulička')->shouldReturn(true);
    }

    function it_reads_file()
    {
        $this->read('filename')->shouldReturn('some content');
    }

    function it_does_not_read_file()
    {
        $this->shouldThrow(StorageFailure::class)->duringRead('filename2');
    }

    function it_writes_file()
    {
        $this->write('filename', 'some content');
    }

    function it_does_not_write_file()
    {
        $this->shouldThrow(StorageFailure::class)->duringWrite('filename2', 'some content');
    }

    function it_renames_file()
    {
        $this->rename('filename', 'filename2');
    }

    function it_does_not_not_rename_file_when_target_file_is_invalid()
    {
        $this->shouldThrow(StorageFailure::class)->duringRename('filename', 'invalid');
    }

    function it_fetches_keys_without_directories_dots()
    {
        $this->keys()->shouldReturn(array('filename', 'filename.exe', '.htaccess', 'aaa', 'aaa/filename'));
    }

    function it_fetches_keys_with_spaces_and_unicode_chars()
    {
        $this->beConstructedWith('/home/l3l2', 'localhost');

        $this->keys()->shouldReturn(array('Žľuťoučký kůň.pdf', 'a b c d -> žežulička', 'a b c d -> žežulička/do re mi.pdf'));
    }

    function it_fetches_keys_recursive()
    {
        $this->beConstructedWith('/home/l3l3', 'localhost');

        $this->keys()->shouldReturn(array('filename', 'filename.exe', '.htaccess', 'aaa', 'www', 'aaa/filename', 'www/filename', 'www/some', 'www/some/otherfilename'));
    }

    function it_lists_keys()
    {
        $this->listKeys()->shouldReturn(array(
            'keys' => array('filename', 'filename.exe', '.htaccess', 'aaa/filename'),
            'dirs' => array('aaa')
        ));

        $this->listKeys('file')->shouldReturn(array(
            'keys' => array('filename', 'filename.exe'),
            'dirs' => array()
        ));

        $this->listKeys('name')->shouldReturn(array(
            'keys' => array(),
            'dirs' => array()
        ));

        $this->listKeys('aaa')->shouldReturn(array(
            'keys' => array('aaa/filename'),
            'dirs' => array('aaa')
        ));

        $this->listKeys('aaa/')->shouldReturn(array(
            'keys' => array('aaa/filename'),
            'dirs' => array()
        ));
    }

    function it_fetches_mtime()
    {
        $this->mtime('filename')->shouldReturn(strtotime('2010-10-10 23:10:10'));
    }

    function it_throws_exception_when_mtime_is_not_supported_by_server()
    {
        $this->shouldThrow(new \RuntimeException('Server does not support ftp_mdtm function.'))->duringMtime('invalid');
    }

    function it_deletes_file()
    {
        $this->delete('filename');
    }

    function it_does_not_delete_file()
    {
        $this->shouldThrow(StorageFailure::class)->duringDelete('invalid');
    }

    /**
     * @param \Gaufrette\FilesystemInterface $filesystem
     */
    function it_creates_file(Filesystem $filesystem)
    {
        $this->createFile('filename', $filesystem)->shouldReturnAnInstanceOf('\Gaufrette\File');
    }

    /**
     * @param \Gaufrette\FilesystemInterface $filesystem
     */
    function it_creates_file_in_not_existing_directory(Filesystem $filesystem)
    {
        $this->createFile('bb/cc/dd/filename', $filesystem)->shouldReturnAnInstanceOf('\Gaufrette\File');
    }

    function it_checks_if_given_key_is_directory()
    {
        $this->isDirectory('aaa')->shouldReturn(true);
        $this->isDirectory('filename')->shouldReturn(false);
    }

    function it_fetches_keys_with_hidden_files()
    {
        $this->beConstructedWith('/home/l3l1', 'localhost');

        $this->keys()->shouldReturn(array('filename', '.htaccess'));
    }

    function it_checks_if_hidden_file_exists()
    {
        $this->beConstructedWith('/home/l3l1', 'localhost');

        $this->exists('.htaccess')->shouldReturn(true);
    }

    function it_creates_base_directory_without_warning()
    {
        global $createdDirectory;
        $createdDirectory = '';

        $this->beConstructedWith('/home/l3l0/new', 'localhost', array('create' => true));

        $this->listDirectory()->shouldReturn(array('keys' => array(), 'dirs' => array()));
    }

    function it_does_not_create_base_directory_and_should_throw_exception()
    {
        global $createdDirectory;
        $createdDirectory = '';

        $this->beConstructedWith('/home/l3l0/new', 'localhost', array('create' => false));

        $this->shouldThrow(new \RuntimeException("The directory '/home/l3l0/new' does not exist."))->during('listDirectory', array());
    }

    function it_fetches_keys_for_windows()
    {
        $this->beConstructedWith('C:\Ftp', 'localhost');

        $this->keys()->shouldReturn(array('archive', 'file1.zip', 'file2.zip'));
    }

    function it_supports_sizecalculator()
    {
        $this->shouldImplement('Gaufrette\Adapter\SizeCalculator');

        $this->size('/path')->shouldReturn(5000);
    }

    function it_throws_an_exception_when_size_cant_be_fetched()
    {
        $this->shouldThrow('RuntimeException')->during('size', ['/erroneous']);
    }
}<|MERGE_RESOLUTION|>--- conflicted
+++ resolved
@@ -5,10 +5,7 @@
 //hack - mock php built-in functions
 require_once 'functions.php';
 
-<<<<<<< HEAD
 use Gaufrette\Exception\StorageFailure;
-=======
->>>>>>> d0ede043
 use Gaufrette\Filesystem;
 use PhpSpec\ObjectBehavior;
 
@@ -156,17 +153,11 @@
         $this->shouldThrow(StorageFailure::class)->duringDelete('invalid');
     }
 
-    /**
-     * @param \Gaufrette\FilesystemInterface $filesystem
-     */
     function it_creates_file(Filesystem $filesystem)
     {
         $this->createFile('filename', $filesystem)->shouldReturnAnInstanceOf('\Gaufrette\File');
     }
 
-    /**
-     * @param \Gaufrette\FilesystemInterface $filesystem
-     */
     function it_creates_file_in_not_existing_directory(Filesystem $filesystem)
     {
         $this->createFile('bb/cc/dd/filename', $filesystem)->shouldReturnAnInstanceOf('\Gaufrette\File');
