--- conflicted
+++ resolved
@@ -80,19 +80,18 @@
         $this->exists('filename')->shouldReturn(true);
     }
 
-<<<<<<< HEAD
+    function it_checks_if_file_exists_when_flysystem_returns_array(AdapterInterface $adapter)
+    {
+        $adapter->has('filename')->willReturn(['type' => 'file']);
+
+        $this->exists('filename')->shouldReturn(true);
+    }
+
     function it_turns_exception_into_storage_failure_while_checking_if_file_exists(AdapterInterface $adapter)
     {
         $adapter->has('filename')->willThrow(new \Exception('filename'));
 
         $this->shouldThrow('Gaufrette\Exception\StorageFailure')->duringexists('filename');
-=======
-    function it_checks_if_file_exists_when_flysystem_returns_array(AdapterInterface $adapter)
-    {
-        $adapter->has('filename')->willReturn(['type' => 'file']);
-
-        $this->exists('filename')->shouldReturn(true);
->>>>>>> 39b4e3d2
     }
 
     function it_fetches_keys(AdapterInterface $adapter)
